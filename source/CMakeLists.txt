<<<<<<< HEAD
# Copyright (C) 2025 Advanced Micro Devices, Inc. All rights reserved.
=======
# Copyright (C) 2023-2025 Advanced Micro Devices, Inc. All rights reserved.
>>>>>>> 3c76e554
#
# Redistribution and use in source and binary forms, with or without
# modification, are permitted provided that the following conditions are met: 1.
# Redistributions of source code must retain the above copyright notice, this
# list of conditions and the following disclaimer. 2. Redistributions in binary
# form must reproduce the above copyright notice, this list of conditions and
# the following disclaimer in the documentation and/or other materials provided
# with the distribution. 3. Neither the name of the copyright holder nor the
# names of its contributors may be used to endorse or promote products derived
# from this software without specific prior written permission.
#
# THIS SOFTWARE IS PROVIDED BY THE COPYRIGHT HOLDERS AND CONTRIBUTORS "AS IS"
# AND ANY EXPRESS OR IMPLIED WARRANTIES, INCLUDING, BUT NOT LIMITED TO, THE
# IMPLIED WARRANTIES OF MERCHANTABILITY AND FITNESS FOR A PARTICULAR PURPOSE ARE
# DISCLAIMED. IN NO EVENT SHALL THE COPYRIGHT HOLDER OR CONTRIBUTORS BE LIABLE
# FOR ANY DIRECT, INDIRECT, INCIDENTAL, SPECIAL, EXEMPLARY, OR CONSEQUENTIAL
# DAMAGES (INCLUDING, BUT NOT LIMITED TO, PROCUREMENT OF SUBSTITUTE GOODS OR
# SERVICES; LOSS OF USE, DATA, OR PROFITS; OR BUSINESS INTERRUPTION) HOWEVER
# CAUSED AND ON ANY THEORY OF LIABILITY, WHETHER IN CONTRACT, STRICT LIABILITY,
# OR TORT (INCLUDING NEGLIGENCE OR OTHERWISE) ARISING IN ANY WAY OUT OF THE USE
# OF THIS SOFTWARE, EVEN IF ADVISED OF THE POSSIBILITY OF SUCH DAMAGE.
#

<<<<<<< HEAD
set(LINMOD_SRC core/linear_model/linmod_public.cpp)
set(BASIC_STATISTICS_SRC core/basic_statistics/basic_statistics_public.cpp)
set(DA_FACTORIZATION core/factorization/pca_public.cpp)
set(DA_CLUSTERING core/clustering/kmeans_public.cpp core/clustering/dbscan_public.cpp)
set(DA_DECISION_FOREST core/decision_forest/decision_tree_public.cpp
                       core/decision_forest/random_forest_public.cpp)
set(NLLS_SRC core/nlls/nlls_public.cpp)

set(CSV core/csv/tokenizer.c core/csv/read_csv_public.cpp)
set(DA_HANDLE core/utilities/da_handle.cpp core/utilities/da_handle_public.cpp)
set(DA_OPTIONS core/utilities/options_public.cpp)
=======
include(supported_architectures)

function(aoclda_add_dependencies OBJ_NAME)
  target_include_directories(
    ${OBJ_NAME}
    PRIVATE include
            core/drivers
            core/basic_statistics
            core/optimization
            core/utilities
            core/dynamic_dispatch
            core/csv
            core/metrics
            core/linear_model
            core/data_management
            core/factorization
            core/clustering
            core/decision_forest
            core/nlls
            core/nearest_neighbors
            core/svm
            core/kernel_functions
            ${CMAKE_SOURCE_DIR}/external/Lbfgsb.3.0
            ${CMAKE_SOURCE_DIR}/external/RALFit
            ${CMAKE_SOURCE_DIR}/external/RALFit/libRALFit/include
            ${Boost_INCLUDE_DIRS}
            ${UTILS_INCLUDE_DIR})

  # Add definitions that depend on the CMake configuration.
  target_compile_definitions(${OBJ_NAME} PRIVATE ${AOCLDA_DEFS})
  # Define -DAOCL_ILP64 when ILP64 libraries are built. For LP64, this is an
  # empty string.
  target_compile_definitions(${OBJ_NAME} PRIVATE ${AOCLDA_ILP64})
  # Sets -fPIC flag
  if(BUILD_SHARED_LIBS)
    set_target_properties(${OBJ_NAME} PROPERTIES POSITION_INDEPENDENT_CODE ON)
  endif()
endfunction()

# Public APIs requiring generic compilation
set(DA_LINMOD_PUBLIC core/linear_model/linmod_public.cpp)
set(DA_BASIC_STATISTICS_PUBLIC
    core/basic_statistics/basic_statistics_public.cpp)
set(DA_FACTORIZATION_PUBLIC core/factorization/pca_public.cpp)
set(DA_UTILS_PUBLIC core/utilities/utils_public.cpp
                    core/utilities/aoclda_cpp_overloads.cpp)
set(DA_OPTIONS_PUBLIC core/utilities/options_public.cpp)
>>>>>>> 3c76e554
set(DA_DATA
    core/data_management/interval_set.cpp
    core/data_management/data_store_public.cpp
    core/data_management/data_store.cpp)
set(DA_MISC core/utilities/miscellaneous.cpp)
set(DA_CONTEXT core/dynamic_dispatch/context.cpp)
set(DA_METRICS_PUBLIC core/metrics/pairwise_distances_public.cpp)
set(DA_NEAREST_NEIGHBORS_PUBLIC core/nearest_neighbors/knn_public.cpp)
set(DA_CLUSTERING_PUBLIC core/clustering/kmeans_public.cpp
                         core/clustering/dbscan_public.cpp)
set(DA_DECISION_FOREST_PUBLIC core/decision_forest/decision_tree_public.cpp
                              core/decision_forest/random_forest_public.cpp)
set(DA_NLLS_PUBLIC core/nlls/nlls_public.cpp)
set(DA_NLLS_INTERNAL core/nlls/nlls.cpp)
set(DA_HANDLE_PUBLIC core/utilities/da_handle.cpp
                     core/utilities/da_handle_public.cpp)
set(DA_CSV_PUBLIC core/csv/tokenizer.c core/csv/read_csv_public.cpp)
set(DA_SVM_PUBLIC core/svm/svm_public.cpp)
set(DA_KERNEL_FUNCTIONS_PUBLIC core/kernel_functions/kernel_functions_public.cpp)

# Internal APIs require multi-compilation for different zen architectures
set(DA_BASIC_STATISTICS_INTERNAL
    core/basic_statistics/statistical_utilities.cpp
    core/basic_statistics/moment_statistics.cpp
    core/basic_statistics/correlation_and_covariance.cpp
    core/basic_statistics/order_statistics.cpp
    core/basic_statistics/row_to_col_major.cpp)
set(DA_FACTORIZATION_INTERNAL core/factorization/pca.cpp)
set(DA_DECISION_FOREST_INTERNAL core/decision_forest/decision_tree.cpp
                                core/decision_forest/random_forest.cpp)
set(DA_NEAREST_NEIGHBORS_INTERNAL core/nearest_neighbors/knn.cpp)
set(DA_CLUSTERING_INTERNAL
    core/clustering/kmeans.cpp core/clustering/dbscan.cpp
    core/clustering/radius_neighbors.cpp)
set(DA_UTILS_INTERNAL core/utilities/da_utils.cpp)
<<<<<<< HEAD
set(DA_UTILS core/utilities/utils_public.cpp core/utilities/aoclda_cpp_overloads.cpp)
set(DA_NEAREST_NEIGHBORS core/nearest_neighbors/knn_public.cpp)

set(DA_CORE_SRC
    ${LINMOD_SRC}
    ${BASIC_STATISTICS_SRC}
    ${CSV}
    ${DA_HANDLE}
    ${DA_OPTIONS}
=======
set(DA_OPTIMIZATION_INTERNAL core/optimization/optimization.cpp)
set(DA_SVM_INTERNAL core/svm/svm.cpp core/svm/base_svm.cpp core/svm/c_svm.cpp
                    core/svm/nu_svm.cpp)
set(DA_LINMOD_INTERNAL
    core/linear_model/linear_model.cpp core/linear_model/linmod_cg.cpp
    core/linear_model/linmod_cholesky.cpp core/linear_model/linmod_qr.cpp
    core/linear_model/linmod_svd.cpp core/linear_model/linmod_nln_optim.cpp)
set(DA_BASIC_HANDLE_INTERNAL core/utilities/basic_handle.cpp)
set(DA_KERNEL_FUNCTIONS_INTERNAL core/kernel_functions/kernel_functions.cpp)
set(DA_METRICS_INTERNAL core/metrics/pairwise_distances.cpp
                        core/metrics/euclidean_distance.cpp
                        core/metrics/cosine_distance.cpp
                        core/metrics/manhattan_distance.cpp
                        core/metrics/minkowski_distance.cpp)

set(DA_CORE_PUBLIC
    ${DA_LINMOD_PUBLIC}
    ${DA_BASIC_STATISTICS_PUBLIC}
    ${DA_CSV_PUBLIC}
    ${DA_HANDLE_PUBLIC}
    ${DA_OPTIONS_PUBLIC}
>>>>>>> 3c76e554
    ${DA_DATA}
    ${DA_FACTORIZATION_PUBLIC}
    ${DA_CLUSTERING_PUBLIC}
    ${DA_DECISION_FOREST_PUBLIC}
    ${DA_NLLS_PUBLIC}
    ${DA_MISC}
    ${DA_CONTEXT}
    ${DA_METRICS_PUBLIC}
    ${DA_UTILS_PUBLIC}
    ${DA_NEAREST_NEIGHBORS_PUBLIC}
    ${DA_SVM_PUBLIC}
    ${DA_KERNEL_FUNCTIONS_PUBLIC})

set(DA_CORE_DYNAMIC_DISPATCH
    ${DA_FACTORIZATION_INTERNAL}
    ${DA_LINMOD_INTERNAL}
    ${DA_UTILS_INTERNAL}
    ${DA_BASIC_HANDLE_INTERNAL}
    ${DA_CLUSTERING_INTERNAL}
    ${DA_NEAREST_NEIGHBORS_INTERNAL}
    ${DA_DECISION_FOREST_INTERNAL}
    ${DA_SVM_INTERNAL}
    ${DA_NLLS_INTERNAL}
    ${DA_OPTIMIZATION_INTERNAL}
    ${DA_BASIC_STATISTICS_INTERNAL}
    ${DA_KERNEL_FUNCTIONS_INTERNAL}
    ${DA_METRICS_INTERNAL})

<<<<<<< HEAD
add_library(da_core OBJECT ${DA_CORE_SRC})
target_include_directories(
  da_core
  PRIVATE include
          core/drivers
          core/basic_statistics
          core/optimization
          core/utilities
          core/csv
          core/metrics
          core/linear_model
          core/data_management
          core/factorization
          core/clustering
          core/decision_forest
          core/nlls
          core/nearest_neighbors
          ${CMAKE_SOURCE_DIR}/external/Lbfgsb.3.0
          ${CMAKE_SOURCE_DIR}/external/RALFit
          ${CMAKE_SOURCE_DIR}/external/RALFit/libRALFit/include
          ${Boost_INCLUDE_DIRS}
          )

# Add definitions that depend on the CMake configuration.
target_compile_definitions(da_core PRIVATE ${AOCLDA_DEFS})
# Define -DAOCL_ILP64 when ILP64 libraries are built. For LP64, this is an empty
# string.
target_compile_definitions(da_core PRIVATE ${AOCLDA_ILP64})
=======
if(ARCH STREQUAL "dynamic")
  # Build archs list
  supported_architectures(ARCHITECTURES DEFINITIONS)
elseif(ARCH STREQUAL "native")
  set(ARCHITECTURES "native")
else()
  set(ARCHITECTURES ${ARCH})
endif()

# Extend version string with built architecture(s)
string(REPLACE ";" " " ARCHITECTURES_LABELS "${ARCHITECTURES}")
string(REGEX REPLACE "(-DAOCLDA_VERSION_STRING=\".*)(\")"
                "\\1 ${CMAKE_BUILD_TYPE} [${ARCHITECTURES_LABELS}]\\2"
                AOCLDA_DEFS "${AOCLDA_DEFS}")


add_library(da_core_public OBJECT ${DA_CORE_PUBLIC})
aoclda_add_dependencies(da_core_public)

# Generic compilation of objects containing public APIs
add_library(da_core OBJECT $<TARGET_OBJECTS:da_core_public>)

# Create combined library from da_core and Fortran libraries
add_library(
  aocl-da $<TARGET_OBJECTS:da_core> $<TARGET_OBJECTS:da_core_public>
          $<TARGET_OBJECTS:lbfgsb> $<TARGET_OBJECTS:lbfgsb_s> ${nlls_obj_list})

# Set -mavx2 so generic code will still perform acceptably
set(GENERIC_FLAGS "-march=x86-64;-mavx2")

# Add compile definitions
if(ARCH STREQUAL "dynamic")
  # Dynamic dispatch: get a list of compilation architectures and associated
  # compile definitions
  target_compile_options(da_core_public PRIVATE ${GENERIC_FLAGS})
  target_compile_definitions(da_core_public PRIVATE ${DEFINITIONS})
elseif(ARCH STREQUAL "native")
  # For native builds reuse the generic compile definitions to give access to
  # the generic namespaces internally
  target_compile_definitions(da_core_public
                             PRIVATE generic_AVAILABLE;ZNVER_MAX=generic)
else()
  # For a specific target build, use the target architecture and set the
  # appropriate compile options
  target_compile_options(da_core_public PRIVATE -march=${ARCH})
  extract_znver_generation(ARCH MAX_ZNVER)
  target_compile_definitions(
    da_core_public PRIVATE ${ARCH}_AVAILABLE;ZNVER_MAX=zen${MAX_ZNVER})
endif()

# Store for display purposes
set(BUILD_ARCHS
    ${ARCHITECTURES}
    CACHE STRING "Architecture(s) to compile for")

foreach(ARCHITECTURE IN LISTS ARCHITECTURES)

  set(ARCH_OBJECTS ${ARCHITECTURE}_OBJECTS)
  add_library(${ARCH_OBJECTS} OBJECT ${DA_CORE_DYNAMIC_DISPATCH})

  # Set the compile definitions for the architecture
  if(ARCHITECTURE STREQUAL "native" OR ARCHITECTURE STREQUAL "generic")
    # For a native build we will reuse the generic namespaces internally but
    # compile with -march=native
    target_compile_definitions(${ARCH_OBJECTS} PRIVATE ARCH_generic)
  else()
    extract_znver_generation(${ARCHITECTURE} znver)
    target_compile_definitions(${ARCH_OBJECTS} PRIVATE ARCH_znver=${znver})
  endif()

  # Set the compile options for the architecture
  if(ARCHITECTURE STREQUAL "generic")
    target_compile_options(${ARCH_OBJECTS} PRIVATE ${GENERIC_FLAGS})
  else()
    target_compile_options(${ARCH_OBJECTS} PRIVATE -march=${ARCHITECTURE})
  endif()

  # Add the dependencies and sources to the target
  aoclda_add_dependencies(${ARCH_OBJECTS})
  target_sources(da_core PRIVATE $<TARGET_OBJECTS:${ARCH_OBJECTS}>)
  target_link_libraries(aocl-da PRIVATE ${ARCH_OBJECTS})
  add_dependencies(da_core_public ${ARCH_OBJECTS})

endforeach()

aoclda_add_dependencies(da_core)
>>>>>>> 3c76e554

# List of targets that should use -O2 for release/benchmark builds
set(USE_O2 "")

# List of targets that should use vectorised math for release/benchmark builds
set(USE_VEC_MATH ${DA_SVM})

# By default release builds have -O3, here we add -O2 which will override it for
# the source files in the USE_O2 list, since it will appear after the -O3
if(CMAKE_BUILD_TYPE STREQUAL "Release" AND CMAKE_CXX_COMPILER_ID STREQUAL
                                           "Clang")
  foreach(SOURCE ${DA_CORE_GENERIC} ${DA_CORE_DYNAMIC_DISPATCH})
    if(SOURCE IN_LIST USE_O2)
      set_source_files_properties(${SOURCE} PROPERTIES COMPILE_FLAGS "-O2")
    endif()
    # Add flag to enable vectorised math given that amdlibm has been linked
    if(UNIX AND SOURCE IN_LIST USE_VEC_MATH)
      set_source_files_properties(${SOURCE} PROPERTIES COMPILE_FLAGS "-fveclib=AMDLIBM")
    endif()
  endforeach()
endif()

if(WIN32 AND CMAKE_Fortran_COMPILER_ID MATCHES "Flang")
  link_libraries("flang")
endif()

if(NOT WIN32)
  include(Suppressions_core)
endif()

<<<<<<< HEAD
# Create combined library from da_core and Fortran libraries
add_library(aocl-da $<TARGET_OBJECTS:da_core>
                    $<TARGET_OBJECTS:lbfgsb> $<TARGET_OBJECTS:lbfgsb_s>
                    ${nlls_obj_list})
=======
>>>>>>> 3c76e554
target_link_libraries(aocl-da PRIVATE ${SPARSE} ${LAPACK} ${BLAS} ${UTILS}
                                      ${FORTRAN_RUNTIME})

# If we use AOCC then link libm library
if(UNIX AND CMAKE_CXX_COMPILER_ID STREQUAL "Clang")
  target_link_libraries(aocl-da PRIVATE amdlibm)
endif()

target_link_directories(aocl-da PRIVATE ${IFORT_LIBS})
target_link_directories(aocl-da PRIVATE ${FLANG_LIBS})
target_include_directories(
  aocl-da PRIVATE ${BLAS_INCLUDE_DIR} ${SPARSE_INCLUDE_DIR}
                  ${LAPACK_INCLUDE_DIR} ${UTILS_INCLUDE_DIR})
# Sets -fPIC flag
if(BUILD_SHARED_LIBS)
  set_target_properties(aocl-da PROPERTIES POSITION_INDEPENDENT_CODE ON)
endif()

# Installation commands
install(
  TARGETS aocl-da
  ARCHIVE DESTINATION lib/${INT_LIB}
  LIBRARY DESTINATION lib/${INT_LIB}
  RUNTIME DESTINATION bin/${INT_LIB})

install(
  DIRECTORY include/
  DESTINATION include/${INT_LIB}
  FILES_MATCHING
  PATTERN "*.h"
  PATTERN "*.hpp")<|MERGE_RESOLUTION|>--- conflicted
+++ resolved
@@ -1,8 +1,4 @@
-<<<<<<< HEAD
-# Copyright (C) 2025 Advanced Micro Devices, Inc. All rights reserved.
-=======
 # Copyright (C) 2023-2025 Advanced Micro Devices, Inc. All rights reserved.
->>>>>>> 3c76e554
 #
 # Redistribution and use in source and binary forms, with or without
 # modification, are permitted provided that the following conditions are met: 1.
@@ -26,19 +22,6 @@
 # OF THIS SOFTWARE, EVEN IF ADVISED OF THE POSSIBILITY OF SUCH DAMAGE.
 #
 
-<<<<<<< HEAD
-set(LINMOD_SRC core/linear_model/linmod_public.cpp)
-set(BASIC_STATISTICS_SRC core/basic_statistics/basic_statistics_public.cpp)
-set(DA_FACTORIZATION core/factorization/pca_public.cpp)
-set(DA_CLUSTERING core/clustering/kmeans_public.cpp core/clustering/dbscan_public.cpp)
-set(DA_DECISION_FOREST core/decision_forest/decision_tree_public.cpp
-                       core/decision_forest/random_forest_public.cpp)
-set(NLLS_SRC core/nlls/nlls_public.cpp)
-
-set(CSV core/csv/tokenizer.c core/csv/read_csv_public.cpp)
-set(DA_HANDLE core/utilities/da_handle.cpp core/utilities/da_handle_public.cpp)
-set(DA_OPTIONS core/utilities/options_public.cpp)
-=======
 include(supported_architectures)
 
 function(aoclda_add_dependencies OBJ_NAME)
@@ -86,7 +69,6 @@
 set(DA_UTILS_PUBLIC core/utilities/utils_public.cpp
                     core/utilities/aoclda_cpp_overloads.cpp)
 set(DA_OPTIONS_PUBLIC core/utilities/options_public.cpp)
->>>>>>> 3c76e554
 set(DA_DATA
     core/data_management/interval_set.cpp
     core/data_management/data_store_public.cpp
@@ -122,17 +104,6 @@
     core/clustering/kmeans.cpp core/clustering/dbscan.cpp
     core/clustering/radius_neighbors.cpp)
 set(DA_UTILS_INTERNAL core/utilities/da_utils.cpp)
-<<<<<<< HEAD
-set(DA_UTILS core/utilities/utils_public.cpp core/utilities/aoclda_cpp_overloads.cpp)
-set(DA_NEAREST_NEIGHBORS core/nearest_neighbors/knn_public.cpp)
-
-set(DA_CORE_SRC
-    ${LINMOD_SRC}
-    ${BASIC_STATISTICS_SRC}
-    ${CSV}
-    ${DA_HANDLE}
-    ${DA_OPTIONS}
-=======
 set(DA_OPTIMIZATION_INTERNAL core/optimization/optimization.cpp)
 set(DA_SVM_INTERNAL core/svm/svm.cpp core/svm/base_svm.cpp core/svm/c_svm.cpp
                     core/svm/nu_svm.cpp)
@@ -154,7 +125,6 @@
     ${DA_CSV_PUBLIC}
     ${DA_HANDLE_PUBLIC}
     ${DA_OPTIONS_PUBLIC}
->>>>>>> 3c76e554
     ${DA_DATA}
     ${DA_FACTORIZATION_PUBLIC}
     ${DA_CLUSTERING_PUBLIC}
@@ -183,36 +153,6 @@
     ${DA_KERNEL_FUNCTIONS_INTERNAL}
     ${DA_METRICS_INTERNAL})
 
-<<<<<<< HEAD
-add_library(da_core OBJECT ${DA_CORE_SRC})
-target_include_directories(
-  da_core
-  PRIVATE include
-          core/drivers
-          core/basic_statistics
-          core/optimization
-          core/utilities
-          core/csv
-          core/metrics
-          core/linear_model
-          core/data_management
-          core/factorization
-          core/clustering
-          core/decision_forest
-          core/nlls
-          core/nearest_neighbors
-          ${CMAKE_SOURCE_DIR}/external/Lbfgsb.3.0
-          ${CMAKE_SOURCE_DIR}/external/RALFit
-          ${CMAKE_SOURCE_DIR}/external/RALFit/libRALFit/include
-          ${Boost_INCLUDE_DIRS}
-          )
-
-# Add definitions that depend on the CMake configuration.
-target_compile_definitions(da_core PRIVATE ${AOCLDA_DEFS})
-# Define -DAOCL_ILP64 when ILP64 libraries are built. For LP64, this is an empty
-# string.
-target_compile_definitions(da_core PRIVATE ${AOCLDA_ILP64})
-=======
 if(ARCH STREQUAL "dynamic")
   # Build archs list
   supported_architectures(ARCHITECTURES DEFINITIONS)
@@ -299,7 +239,6 @@
 endforeach()
 
 aoclda_add_dependencies(da_core)
->>>>>>> 3c76e554
 
 # List of targets that should use -O2 for release/benchmark builds
 set(USE_O2 "")
@@ -330,13 +269,6 @@
   include(Suppressions_core)
 endif()
 
-<<<<<<< HEAD
-# Create combined library from da_core and Fortran libraries
-add_library(aocl-da $<TARGET_OBJECTS:da_core>
-                    $<TARGET_OBJECTS:lbfgsb> $<TARGET_OBJECTS:lbfgsb_s>
-                    ${nlls_obj_list})
-=======
->>>>>>> 3c76e554
 target_link_libraries(aocl-da PRIVATE ${SPARSE} ${LAPACK} ${BLAS} ${UTILS}
                                       ${FORTRAN_RUNTIME})
 
