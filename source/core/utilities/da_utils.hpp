--- conflicted
+++ resolved
@@ -55,43 +55,7 @@
 
 template <typename T>
 da_status check_data(da_order order, da_int n_rows, da_int n_cols, const T *X,
-<<<<<<< HEAD
-                     da_int ldx) {
-    if (n_rows < 1 || n_cols < 1)
-        return da_status_invalid_array_dimension;
-
-    if (X == nullptr)
-        return da_status_invalid_pointer;
-
-    if (order == row_major) {
-        if (ldx < n_cols)
-            return da_status_invalid_leading_dimension;
-        for (da_int i = 0; i < n_rows; i++) {
-            for (da_int j = 0; j < n_cols; j++) {
-                // x==x+1 check needed to get round a pybind1 + clang 18 Windows release build bug
-                if (std::isnan(X[i * ldx + j]) ||
-                    X[i * ldx + j] == X[i * ldx + j] + (T)1) {
-                    return da_status_invalid_input;
-                }
-            }
-        }
-    } else {
-        if (ldx < n_rows)
-            return da_status_invalid_leading_dimension;
-        for (da_int j = 0; j < n_cols; j++) {
-            for (da_int i = 0; i < n_rows; i++) {
-                if (std::isnan(X[i + j * ldx]) ||
-                    X[i + j * ldx] == X[i + j * ldx] + (T)1) {
-                    return da_status_invalid_input;
-                }
-            }
-        }
-    }
-    return da_status_success;
-}
-=======
                      da_int ldx);
->>>>>>> 3c76e554
 
 template <typename T>
 da_status switch_order_copy(da_order order, da_int n_rows, da_int n_cols, const T *X,
