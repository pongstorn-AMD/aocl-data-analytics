/* ************************************************************************
 * Copyright (c) 2023-2025 Advanced Micro Devices, Inc.
 *
 * Permission is hereby granted, free of charge, to any person obtaining a copy
 * of this software and associated documentation files (the "Software"), to deal
 * in the Software without restriction, including without limitation the rights
 * to use, copy, modify, merge, publish, distribute, sublicense, and/or sell
 * copies of the Software, and to permit persons to whom the Software is
 * furnished to do so, subject to the following conditions:
 *
 * The above copyright notice and this permission notice shall be included in
 * all copies or substantial portions of the Software.
 *
 * THE SOFTWARE IS PROVIDED "AS IS", WITHOUT WARRANTY OF ANY KIND, EXPRESS OR
 * IMPLIED, INCLUDING BUT NOT LIMITED TO THE WARRANTIES OF MERCHANTABILITY,
 * FITNESS FOR A PARTICULAR PURPOSE AND NONINFRINGEMENT. IN NO EVENT SHALL THE
 * AUTHORS OR COPYRIGHT HOLDERS BE LIABLE FOR ANY CLAIM, DAMAGES OR OTHER
 * LIABILITY, WHETHER IN AN ACTION OF CONTRACT, TORT OR OTHERWISE, ARISING FROM,
 * OUT OF OR IN CONNECTION WITH THE SOFTWARE OR THE USE OR OTHER DEALINGS IN
 * THE SOFTWARE.
 *
 * ************************************************************************ */

#ifndef AOCLDA_OPTIONS_HPP_
#define AOCLDA_OPTIONS_HPP_

#include "aoclda.h"

#include <cctype>
#include <cmath>
#include <cstdio>
#include <iostream>
#include <limits>
#include <map>
#include <regex>
#include <sstream>
#include <stdexcept>
#include <string>
#include <type_traits>
#include <unordered_map>

// Remove windows macros
#undef min
#undef max

/*
 * da_options namespace provides a Registry class that "registers"
 * options and an Option class that defines an "option" element.
 * Options can be of any four classes: Integer, Real (float or double,
 * templated), Boolean or String. The registry class
 * defines a method Called "Register" to add a new option.
 * Registered options can be set using Registry.SetOption,
 * queried using Registry.GetOption and for strings Registry.GetKey, and
 * pretty-printed using either Registry.PrintOptions or Registry.print_details.
 *
 * Options have a "name" that is used to distinguish them, so this should be
 * unique among the ALL the registered options (of any Option class).
 * Furthermore, the "name" string is sanitized before using, that is, it is
 * trimmed and blanks squeezed. Do not register the same option twice.
 * No checks on option registry are done.
 *
 * Querying options have a certain cost and should be done only once at the
 * beginning of the solver or when initializing the internal data.
 *
 *
 * Register functions returns da_status status da_status_option_*
 */

namespace da_options {
using std::endl;
using std::invalid_argument;
using std::is_floating_point;
using std::is_same;
using std::ostringstream;
using std::regex;
using std::string;
using namespace std::literals::string_literals;
using std::map;
using std::shared_ptr;

const da_int max_da_int = std::numeric_limits<da_int>::max();

template <typename T> struct safe_eps {
    static constexpr T eps = 2 * std::numeric_limits<T>::epsilon();
    constexpr operator T() const noexcept { return eps; };
};

template <typename T> struct safe_tol {
  private:
    // Method to represent the tolerance in \LaTeX format
    const std::string sqrt2eps{"\\sqrt{2\\,\\varepsilon}"};
    const std::string varepsilon{"\\varepsilon"};

  public:
    T mcheps(T num = (T)1, T den = (T)1) {
        return ((da_options::safe_eps<T>() * num) / den);
    };
    T safe_eps(T num = (T)1, T den = (T)1) {
        return ((std::sqrt(da_options::safe_eps<T>()) * num) / den);
    };
    T safe_inveps(T num = (T)1, T den = (T)1) {
        return (num / (den * std::sqrt(da_options::safe_eps<T>())));
    };

    std::string mcheps_latex(T num = (T)1, T den = (T)1) {
        size_t nchar;
        std::string n, d;
        n.resize(64);
        d.resize(64);
        nchar = std::snprintf(n.data(), n.size(), "%g", num);
        n.resize(nchar);
        nchar = std::snprintf(d.data(), d.size(), "%g", den);
        d.resize(nchar);
        if (num != 1 && den != 1) {
            return n + "/" + d + this->varepsilon;
        } else if (den != 1) {
            return this->varepsilon + "/" + d;
        } else if (num != 1) {
            return n + "\\;" + this->varepsilon;
        } else {
            return this->varepsilon;
        }
    };

    std::string safe_eps_latex(T num = (T)1, T den = (T)1) {
        size_t nchar;
        std::string n, d;
        n.resize(64);
        d.resize(64);
        nchar = std::snprintf(n.data(), n.size(), "%g", num);
        n.resize(nchar);
        nchar = std::snprintf(d.data(), d.size(), "%g", den);
        d.resize(nchar);
        if (num != 1 && den != 1) {
            return n + "/" + d + this->sqrt2eps;
        } else if (den != 1) {
            return this->sqrt2eps + "/" + d;
        } else if (num != 1) {
            return n + "\\;" + this->sqrt2eps;
        } else {
            return this->sqrt2eps;
        }
    };

    std::string safe_inveps_latex(T num = (T)1, T den = (T)1) {
        size_t nchar;
        std::string n, d;
        n.resize(64);
        d.resize(64);
        nchar = std::snprintf(n.data(), n.size(), "%g", num);
        n.resize(nchar);
        nchar = std::snprintf(d.data(), d.size(), "%g", den);
        d.resize(nchar);
        if (num != 1 && den != 1) {
            return "\\frac{" + n + "}{" + d + "\\;" + this->sqrt2eps + "}";
        } else if (den != 1) {
            return "\\frac{1}{" + d + "\\;" + this->sqrt2eps + "}";
        } else if (num != 1) {
            return "\\frac{" + n + "}{" + this->sqrt2eps + "}";
        } else {
            return this->sqrt2eps;
        }
    };
};

enum lbound_t { m_inf = 0, greaterthan, greaterequal };
enum ubound_t { p_inf = 0, lessthan, lessequal };
enum setby_t { def = 0, user = 1, solver = 2 };
<<<<<<< HEAD
const string option_tl[6] = {"?",      "integer", "real (float)", "real (double)",
                             "string", "boolean"};
=======
#ifdef __OPTIMIZE__
const string option_tl[6] = {"?", "integer", "real", "real", "string", "boolean"};
#else
const string option_tl[6] = {"?",      "integer", "real (float)", "real (double)",
                             "string", "boolean"};
#endif
>>>>>>> 3c76e554
// clang-format off
enum option_t { opt_undefined = 0, opt_int = 1, opt_float = 2, opt_double = 3, opt_string = 4, opt_bool = 5 };
template <typename T> struct get_type    { };
template <> struct get_type<da_int>      { constexpr operator option_t() const noexcept { return option_t::opt_int;    } };
template <> struct get_type<da_int*>     { constexpr operator option_t() const noexcept { return option_t::opt_int;    } };
template <> struct get_type<float>       { constexpr operator option_t() const noexcept { return option_t::opt_float;  } };
template <> struct get_type<float*>      { constexpr operator option_t() const noexcept { return option_t::opt_float;  } };
template <> struct get_type<double>      { constexpr operator option_t() const noexcept { return option_t::opt_double; } };
template <> struct get_type<double*>     { constexpr operator option_t() const noexcept { return option_t::opt_double; } };
template <> struct get_type<string>      { constexpr operator option_t() const noexcept { return option_t::opt_string; } };
template <> struct get_type<const char*> { constexpr operator option_t() const noexcept { return option_t::opt_string; } };
template <> struct get_type<bool>        { constexpr operator option_t() const noexcept { return option_t::opt_bool;   } };
template <> struct get_type<bool*>       { constexpr operator option_t() const noexcept { return option_t::opt_bool;   } };
// clang-format on

struct OptionUtils {
    static void prep_str(string &str) {
        const std::regex ltrim("^[[:space:]]+");
        const std::regex rtrim("[[:space:]]+$");
        const std::regex squeeze("[[:space:]]+");
        str = std::regex_replace(str, ltrim, std::string(""));
        str = std::regex_replace(str, rtrim, std::string(""));
        str = std::regex_replace(str, squeeze, std::string(" "));
        transform(str.begin(), str.end(), str.begin(), ::tolower);
    };
};

class OptionBase {
  public:
    const string setby_l[3] = {"(default)", "(user)", "(solver)"};

    da_status set_name(string &str) {
        name = str;
        OptionUtils::prep_str(name);
        if (name == "") {
            errmsg = "Invalid name (string reduced to zero-length).";
            return da_status_option_invalid_value;
        }
        return da_status_success;
    }
    string get_name(void) const { return name; }
    option_t get_option_t(void) const { return otype; }
    string get_errmsg(void) const { return errmsg; }
    template <typename T>
    da_status validate(T lower, lbound_t lbound, T upper, ubound_t ubound, T value,
                       bool checkall = true) {
        if (checkall) {
            bool has_nan = std::numeric_limits<T>::has_quiet_NaN;
            // Check all inputs
            if (has_nan) {
                if (std::isnan(static_cast<double>(upper)) ||
                    std::isnan(static_cast<double>(lower))) {
                    errmsg =
                        "Option '" + name + "': Either lower or upper are not finite.";
                    return da_status_option_invalid_bounds;
                }
            }

            if (upper < lower && ubound != p_inf) {
                errmsg = "Option '" + name + "': Invalid bounds: lower > upper.";
                return da_status_option_invalid_bounds;
            }
            // Check bounds (special case)
            // l = u and l <  value <= u OR
            //           l <  value <  u OR
            //           l <= value <  u
            if (lower == upper && lbound != m_inf && ubound != p_inf) {
                if (!(lbound == greaterequal && ubound == lessequal)) {
                    errmsg = "Option '" + name + "': Invalid bounds.";
                    return da_status_option_invalid_bounds;
                }
            }
            if (has_nan) {
                if (std::isnan(static_cast<double>(value))) {
                    errmsg = "Option '" + name + "': Invalid value.";
                    return da_status_option_invalid_value;
                }
            }
        }

        // Quick check
        da_int iflag = 0;
        // Check that it is within range (lower bound)
        if ((lbound == greaterthan) && (value <= lower))
            iflag += 1;
        else if ((lbound == greaterequal) && (value < lower))
            iflag += 2;
        // Check that it is within range (upper bound)
        if ((ubound == lessthan) && (value >= upper))
            iflag += 10;
        else if ((ubound == lessequal) && (value > upper))
            iflag += 20;
        if (iflag) {
            errmsg = "Option '" + name + "': value out-of-bounds";
            return da_status_option_invalid_value;
        }
        return da_status_success;
    }

  protected:
    // Name i.e. "Iteration Limit"
    string name;
    // Type of the option (int, real (float/double), string or bool)
    option_t otype = opt_undefined;
    string desc; // Brief description (free text)
    setby_t setby;
    string errmsg = ""; // internal error buffer
    // Prepare the option key/value pair to be printed on screen.
    // Called with option "print options = yes"
    virtual string print_option(void) = 0;
    // Compose the option details (used for documentation)
    // Screen = true => print it in plain text pretty print
    // Screen = false => used to indicate a file format is requested
    // => doxygen = true => format is set to Doxygen
    // => doxygen = false => format is set to ReStructuredText
    virtual string print_details(bool screen = true, bool doxygen = false) = 0;
};

template <typename T> class OptionNumeric : public OptionBase {
    // Actual value of the option
    T value;
    // Default value for option
    T vdefault;
    // Descriptive string of the vdefault value (optional)
    string vddesc;
    // Lower bound value for option
    T lower;
    // Lower bound type (none (-inf), greater than..., greater or equal than...)
    lbound_t lbound;
    // Upper value for option
    T upper;
    // Upper bound type (none (+inf), less than..., less or equal than...)
    ubound_t ubound;

  public:
    OptionNumeric(string name, string desc, T lower, lbound_t lbound, T upper,
                  ubound_t ubound, T vdefault, string vddesc = "") {
        static_assert(is_same<T, da_int>::value || is_floating_point<T>::value,
                      "Constructor only valid for non boolean numeric type");
        da_status status = set_name(name);
        if (status != da_status_success)
            throw std::invalid_argument(errmsg);
        status = validate<T>(lower, lbound, upper, ubound, vdefault);
        if (status != da_status_success)
            throw std::invalid_argument(errmsg);
        OptionNumeric::desc = desc;
        OptionNumeric::vdefault = vdefault;
        OptionNumeric::value = vdefault;
        OptionNumeric::setby = setby_t::def;
        OptionNumeric::lower = lower;
        OptionNumeric::lbound = lbound;
        OptionNumeric::upper = upper;
        OptionNumeric::ubound = ubound;
        OptionNumeric::otype = get_type<T>();
        OptionNumeric::vddesc = vddesc;
    };
    OptionNumeric(string name, string desc, bool vdefault) {
        static_assert(is_same<T, bool>::value, "Constructor only valid for boolean");
        da_status status = set_name(name);
        if (status != da_status_success)
            throw std::invalid_argument(errmsg);
        OptionNumeric::desc = desc;
        OptionNumeric::vdefault = vdefault;
        OptionNumeric::value = vdefault;
        OptionNumeric::setby = setby_t::def;
        OptionNumeric::lower = false;
        OptionNumeric::lbound = lbound_t::greaterequal;
        OptionNumeric::upper = true;
        OptionNumeric::ubound = ubound_t::lessequal;
        OptionNumeric::otype = get_type<bool>();
    };

    virtual ~OptionNumeric(){};

    string print_option(void) {
        ostringstream rec;
        rec << " " << name << " = ";
        if constexpr (std::is_same_v<T, bool>) {
            rec << std::boolalpha;
        }
        rec << value << endl;
        return rec.str();
    }

    string print_details(bool screen = true, bool doxygen = false) {
        ostringstream rec;
        string tylab = option_tl[get_type<T>()];
        string t = tylab.substr(0, 1);
        if (otype == option_t::opt_bool)
            rec << std::boolalpha;
        if (!screen && doxygen) {
            if (otype == option_t::opt_bool) {
                rec << " * | **" << name << "** | " << tylab << " | \\f$ " << t
                    << " = \\f$ " << vdefault << " |" << endl;
            } else {
                if (vddesc != "") { // Pretty print vdefault value
                    rec << " * | **" << name << "** | " << tylab << " | \\f$ " << t
                        << " = " << vddesc << "\\f$ |" << endl;
                } else { // No detail, conver default value
                    rec << " * | **" << name << "** | " << tylab << " | \\f$ " << t
                        << " = " << vdefault << "\\f$ |" << endl;
                }
            }
            rec << " * | " << desc << "|||" << endl;

            if (lbound == m_inf && ubound == p_inf) {
                rec << " * | There are no constraints on \\f$" << t << "\\f$.\" |||"
                    << endl;
            } else {
                if (otype == option_t::opt_bool) {
                    rec << " * | "
                        << "Valid values: true and false.|||" << endl;
                } else {
                    rec << " * | "
                        << "Valid values: \\f$";
                    if (lbound == greaterequal) {
                        rec << lower << " \\le ";
                    } else if (lbound == greaterthan) {
                        // rec << lower << " \\lt ";
                        rec << lower << " < ";
                    }
                    rec << t;
                    if (ubound == lessequal) {
                        rec << " \\le " << upper;
                    } else if (ubound == lessthan) {
                        // rec << " \\lt " << upper;
                        rec << " < " << upper;
                    }
                    rec << "\\f$. |||" << endl;
                }
            }
        } else if (!screen) { // Restructured text
            if (otype == option_t::opt_bool) {
                rec << "   \"" << name << "\", \"" << tylab << "\", \":math:`" << t
                    << "=` " << vdefault << "\", \"" << desc << "\", \"";
            } else {
                if (vddesc != "") { // Pretty print vdefault value
                    rec << "   \"" << name << "\", \"" << tylab << "\", \":math:`" << t
                        << "=" << vddesc << "`\", \"" << desc << "\", \"";
                } else { // No detail, conver default value
                    rec << "   \"" << name << "\", \"" << tylab << "\", \":math:`" << t
                        << "=" << vdefault << "`\", \"" << desc << "\", \"";
                }
            }

            if (lbound == m_inf && ubound == p_inf) {
                rec << "There are no constraints on :math:`" << t << "`.\"" << endl;
            } else {
                if (otype == option_t::opt_bool) {
                    rec << "true, or false.";
                } else {
                    rec << ":math:`";
                    if (lbound == greaterequal) {
                        rec << lower << " \\le ";
                    } else if (lbound == greaterthan) {
                        rec << lower << " < ";
                    }
                    rec << t;
                    if (ubound == lessequal) {
                        rec << " \\le " << upper;
                    } else if (ubound == lessthan) {
                        rec << " < " << upper;
                    }
                    rec << "`";
                }
                rec << "\"" << endl;
            }
        } else { // Plain text
            rec << "Begin Option [" << tylab << "]" << endl;
            rec << "   Name: '" << name << "'" << endl;
            if (otype == option_t::opt_bool) {
                rec << "   Value: " << value << "     [default: " << vdefault << "]"
                    << endl;
                rec << "   Valid values: ";
                rec << "true and false" << endl;
            } else {
                rec << "   Value: " << value << "     [default: " << vdefault << "]"
                    << endl;
                rec << "   Range: ";
                if (lbound == m_inf && ubound == p_inf) {
                    rec << "unbounded" << endl;
                } else {
                    if (lbound == greaterequal) {
                        rec << lower << " <= ";
                    } else if (lbound == greaterthan) {
                        rec << lower << " < ";
                    }
                    rec << "value ";
                    if (ubound == lessequal) {
                        rec << " <= " << upper;
                    } else if (ubound == lessthan) {
                        rec << " < " << upper;
                    }
                    rec << endl;
                }
            }
            rec << "   Desc: " << desc << endl;
            rec << "   Set-by: " << setby_l[setby] << endl;
            rec << "End Option" << endl;
        }
        return rec.str();
    }

    void get(T &value) const { value = OptionNumeric<T>::value; };

    da_status set(T value, setby_t setby = setby_t::user) {
        da_status status = da_status_success;
        if (get_option_t() != da_options::option_t::opt_bool) {
            status = validate(lower, lbound, upper, ubound, value, false);
            if (status != da_status_success)
                return status; // Compose error with status+errmsg
        }
        OptionNumeric::value = value;
        OptionNumeric::setby = setby;
        return status; // Compose error with status+errmsg
    };
};

// Add OptionString class
class OptionString : public OptionBase {
    // Default label
    string vdefault;
    // Selected label
    string value;
    map<string, da_int> labels;

  public:
    OptionString(string name, string desc, map<string, da_int> labels, string vdefault) {
        string label, label_vdefault;
        bool defok = false;
        da_status status = set_name(name);
        if (status != da_status_success)
            throw std::invalid_argument(errmsg);

        label_vdefault = vdefault;
        OptionUtils::prep_str(label_vdefault);
        if (vdefault != label_vdefault) {
            errmsg = "Option '" + name +
                     "': Default string option changed after processing, replace '" +
                     vdefault + "' by '" + label_vdefault + "'.";
            throw std::invalid_argument(errmsg);
        }

        if (labels.size() != 0) {
            // Deal with categorical data slightly differently from freeform string options

            if (label_vdefault == "") {
                errmsg = "Option '" + name +
                         "': Invalid default value (string reduced to zero-length).";
                throw std::invalid_argument(errmsg);
            }

            for (const auto &entry : labels) {
                label = entry.first;
                OptionUtils::prep_str(label);
                if (label == "") {
                    errmsg = "Option '" + name +
                             "': Invalid option value (string reduced to zero-length).";
                    throw std::invalid_argument(errmsg);
                } else if (label != entry.first) {
                    errmsg = "Option '" + name +
                             "': Label changed after processing, replace '" +
                             entry.first + "' by '" + label + "'.";
                    throw std::invalid_argument(errmsg);
                }
                if (label == label_vdefault)
                    defok = true;
            }
            // Check that default is valid
            if (!defok) {
                errmsg = "Option '" + name + "': Default label is invalid.";
                throw std::invalid_argument(errmsg);
            }
        }

        OptionString::labels = labels;
        OptionString::vdefault = label_vdefault;
        OptionString::setby = setby_t::def;
        OptionString::value = label_vdefault;
        OptionString::desc = desc;
        OptionString::otype = get_type<string>();
    };

    virtual ~OptionString(){};

    string print_option(void) {
        ostringstream rec;
        rec << " " << name << " = " << value << endl;
        return rec.str();
    }
    string print_details(bool screen = true, bool doxygen = false) {
        ostringstream rec;
        if (!screen && doxygen) {
            rec << " * | **" << name << "** | string | \\f$ s = \\f$ `" << vdefault
                << "` |" << endl;
            rec << " * | " << desc << "|||" << endl;
            if (labels.size() > 0) {
                // Categorical options
                rec << " * | "
                    << "Valid values: \\f$s =\\f$ ";
                {
                    size_t n = labels.size();
                    for (auto const &it : labels) {
                        rec << "`" << it.first << "`";
                        switch (n) {
                        case 1:
                            rec << ".";
                            break;
                        case 2:
                            rec << ", or ";
                            break;
                        default:
                            rec << ", ";
                            break;
                        }
                        n--;
                    }
                    rec << " |||" << endl;
                }
            }
        } else if (!screen) { // Restructured text
            rec << "   \"" << name << "\", \"string\", ";
            if (vdefault != "") {
                if (vdefault == "\"") {
                    rec << "\":math:`s=` `~\"`\"";
                } else if (vdefault == "~") {
                    rec << "\":math:`s=` `~~`\"";
                } else if (vdefault == "\\") {
                    rec << "\":math:`s=` `\\\\`\"";
                } else {
                    rec << "\":math:`s=` `" << vdefault << "`\"";
                }
            } else {
                rec << "\"empty\"";
            }
            rec << ", \"" << desc << "\", \"";
            if (labels.size() > 0) {
                // Categorical options
                {
                    rec << ":math:`s=` ";
                    size_t n = labels.size();
                    for (auto const &it : labels) {
                        rec << "`" << it.first << "`";
                        switch (n) {
                        case 1:
                            rec << ".";
                            break;
                        case 2:
                            rec << ", or ";
                            break;
                        default:
                            rec << ", ";
                            break;
                        }
                        n--;
                    }
                }
            }
            rec << "\"" << endl;
        } else { // Plain text
            rec << "Begin Option [string]" << endl;
            rec << "   Name: '" << name << "'" << endl;
            rec << "   Value: '" << value << "'     [default: '" << vdefault << "']"
                << endl;
            if (labels.size() > 0) {
                // Categorical options
                rec << "   Valid values: " << endl;
                for (auto const &it : labels) {
                    rec << "      '" << it.first << "' : " << it.second << endl;
                }
            }
            rec << "   Desc: " << desc << endl;
            rec << "   Set-by: " << setby_l[setby] << endl;
            rec << "End Option" << endl;
        }
        return rec.str();
    }

    void get(string &value) { value = OptionString::value; };
    void get(string &value, da_int &id) {
        value = OptionString::value;
        if (labels.size() != 0) {
            id = labels.at(OptionString::value);
        } else {
            throw std::runtime_error("free-form option does not have label id and cannot "
                                     "be queried with this method");
        }
    }
    da_status set(string value, setby_t setby = setby_t::user) {
        string val(value);
        OptionUtils::prep_str(val);

        if (labels.size() != 0) {
            // Deal with categorical data slightly differently from freeform string options
            // check that value is a valid
            auto pos = labels.find(val);
            if (pos == labels.end()) {
                errmsg = "Unrecognized value '" + val + "' for option '" +
                         OptionBase::get_name() + "'.";
                return da_status_option_invalid_value;
            }
        }

        OptionString::value = val;
        OptionString::setby = setby;
        return da_status_success;
    };
};

// R E G I S T R Y

// Option registry
class OptionRegistry {
  private:
    bool readonly = false;

  protected:
    /* Hash table of all the options, indexed by their string name */
    std::unordered_map<string, shared_ptr<OptionBase>> registry;

  public:
    OptionRegistry() { readonly = false; };
    ~OptionRegistry(){};
    void lock(void) { readonly = true; }
    void unlock(void) { readonly = false; }
    string errmsg = "";

    da_status register_opt(std::shared_ptr<OptionBase> o, bool overwrite = false) {

        if (readonly) {
            errmsg = "Registry is locked";
            return da_status_option_locked;
        }
        if (overwrite) {
            // Special case where we want to replace an already registered option
            auto search = registry.find(o->get_name());
            registry.erase(search);
        }
        size_t n = registry.size();
        registry.insert({o->get_name(), o});
        bool ok = (n != registry.size());
        if (!ok) {
            errmsg = "Registry could not add option. Duplicate?";
            return da_status_invalid_input;
        }
        return da_status_success;
    }

    /* Registry Setter
     * name - option name
     * value - value to set
     * setby - flag 0 (default), 1 (user), 2 (solver)
     */
    template <typename U>
    da_status set(string name, U value, setby_t setby = setby_t::user) {
        if (readonly) {
            errmsg = "Registry is locked";
            return da_status_option_locked;
        }
        string oname = name;
        OptionUtils::prep_str(oname);
        auto search = registry.find(oname);
        if (search == registry.end()) {
            errmsg = "Option '" + oname + "' not found in the option registry";
            return da_status_option_not_found;
        }
        option_t otype = search->second->get_option_t();
        if (otype != get_type<U>()) {
            errmsg = "Option setter for '" + oname + "' of type " + option_tl[otype] +
                     ", was called with the wrong type: " + option_tl[get_type<U>()];
            return da_status_option_wrong_type;
        }

        typedef
            typename std::conditional<is_same<U, da_int>::value ||
                                          is_floating_point<U>::value ||
                                          is_same<U, bool>::value,
                                      OptionNumeric<U>, OptionString>::type OptionType;
        // Defines
        // da_int -> OptionNumeric<da_int>
        // float -> OptionNumeric<float>
        // double -> OptionNumeric<double>
        // otherwise -> OptionString
        // bool -> OptionNumeric<bool>
        da_status status =
            std::static_pointer_cast<OptionType>(search->second)->set(value, setby);
        if (status != da_status_success) {
            // Get the error message
            errmsg = std::static_pointer_cast<OptionType>(search->second)->get_errmsg();
        }
        return status;
    }

    /* Registry Getter
     * name - option name
     * value - location to store option value
     */
    template <typename U> da_status get(string name, U &value) {
        string oname = name;
        OptionUtils::prep_str(oname);
        auto search = registry.find(oname);
        if (search == registry.end()) {
            errmsg = "Option '" + oname + "' not found in the option registry";
            return da_status_option_not_found;
        }
        option_t otype = search->second->get_option_t();
        if (otype != get_type<U>()) {
            errmsg =
                "Option getter for'" + oname + "' of type " + option_tl[otype] +
                ", was called with the wrong storage type: " + option_tl[get_type<U>()];
            return da_status_option_wrong_type;
        }

        typedef typename std::conditional<
            is_same<U, da_int>::value || is_same<U, da_int *>::value ||
                is_same<U, float>::value || is_same<U, float *>::value ||
                is_same<U, double>::value || is_same<U, double *>::value ||
                is_same<U, bool>::value || is_same<U, bool *>::value,
            OptionNumeric<U>, OptionString>::type OptionType;
        // Defines
        // da_int[*] -> OptionNumeric<da_int>
        // float[*] -> OptionNumeric<float>
        // double[*] -> OptionNumeric<double>
        // bool[*] -> OptionNumeric<bool>
        // otherwise -> OptionString
        std::static_pointer_cast<OptionType>(search->second)->get(value);
        return da_status_success;
    }

    // Auxiliary function to get value of a string option.
    da_status get(string name, string &value) {
        string oname = name;
        OptionUtils::prep_str(oname);
        auto search = registry.find(oname);
        if (search == registry.end()) {
            errmsg = "Option '" + oname + "' not found in the option registry";
            return da_status_option_not_found;
        }
        option_t otype = search->second->get_option_t();
        if (otype != option_t::opt_string) {
            errmsg = "Option getter for'" + oname + "' of type " + option_tl[otype] +
                     ", was called with the wrong storage type: " +
                     option_tl[option_t::opt_string];
            return da_status_option_wrong_type;
        }
        std::static_pointer_cast<OptionString>(search->second)->get(value);
        return da_status_success;
    }

    // Auxiliary function to get value and id from a categorical/string option
    da_status get(string name, string &value, da_int &id) {
        string oname = name;
        OptionUtils::prep_str(oname);
        auto search = registry.find(oname);
        if (search == registry.end()) {
            errmsg = "Option '" + oname + "' not found in the option registry";
            return da_status_option_not_found;
        }
        option_t otype = search->second->get_option_t();
        if (otype != option_t::opt_string) {
            errmsg = "Option getter for'" + oname + "' of type " + option_tl[otype] +
                     ", was called with the wrong storage type: " +
                     option_tl[option_t::opt_string];
            return da_status_option_wrong_type;
        }
        std::static_pointer_cast<OptionString>(search->second)->get(value, id);
        return da_status_success;
    }

    // Auxiliary
    void print_options(void) {
        std::cout << "Begin Options" << std::endl;
        for (auto const &o : registry) {
            option_t otype = (o.second)->get_option_t();
            switch (otype) {
            case option_t::opt_int:
                std::cout << std::static_pointer_cast<OptionNumeric<da_int>>(o.second)
                                 ->print_option();
                break;
            case option_t::opt_float:
                std::cout << std::static_pointer_cast<OptionNumeric<float>>(o.second)
                                 ->print_option();
                break;
            case option_t::opt_double:
                std::cout << std::static_pointer_cast<OptionNumeric<double>>(o.second)
                                 ->print_option();
                break;
            case option_t::opt_string:
                std::cout
                    << std::static_pointer_cast<OptionString>(o.second)->print_option();
                break;
            case option_t::opt_bool:
                std::cout << std::static_pointer_cast<OptionNumeric<bool>>(o.second)
                                 ->print_option();
                break;
            default: // LCOV_EXCL_LINE
                // LCOV_EXCL_START
                std::cout << "Internal ERROR: unexpected option with option_t::undefined"
                          << std::endl;
                // LCOV_EXCL_STOP
            }
        }
        std::cout << "End Options" << std::endl;
    }

    void print_details(bool screen = true, bool doxygen = false,
                       const std::string caption = "Options table") {
        bool sep = false;
        if (!screen && doxygen) {
            std::cout << " *" << std::endl;
            std::cout << " * The following options are supported." << std::endl;
            std::cout << " *" << std::endl;
            std::cout << " * | **Option name** |  Type  | Default value|" << std::endl;
            std::cout << " * |:----------------|:------:|-------------:|" << std::endl;
        } else if (!screen) { // Restructured text
            std::cout << "The following options are supported." << std::endl;
            std::cout << "\n.. csv-table:: " << caption << "\n   :escape: ~\n";
            std::cout << "   :header: \"Option name\", \"Type\", \"Default\", "
                         "\"Description\", \"Constraints\""
                      << std::endl;
            std::cout << "   " << std::endl;
        } else { // Plain text
            std::cout << "Begin (detailed print of options)" << std::endl;
        }
        for (auto const &o : registry) {
            if (sep && doxygen)
                std::cout << " * | |||" << std::endl;

            option_t otype = (o.second)->get_option_t();
            switch (otype) {
            case option_t::opt_int:
                std::cout << std::static_pointer_cast<OptionNumeric<da_int>>(o.second)
                                 ->print_details(screen, doxygen);
                break;
            case option_t::opt_float:
                std::cout << std::static_pointer_cast<OptionNumeric<float>>(o.second)
                                 ->print_details(screen, doxygen);
                break;
            case option_t::opt_double:
                std::cout << std::static_pointer_cast<OptionNumeric<double>>(o.second)
                                 ->print_details(screen, doxygen);
                break;
            case option_t::opt_string:
                std::cout << std::static_pointer_cast<OptionString>(o.second)
                                 ->print_details(screen, doxygen);
                break;
            case option_t::opt_bool:
                std::cout << std::static_pointer_cast<OptionNumeric<bool>>(o.second)
                                 ->print_details(screen, doxygen);
                break;
            default: // LCOV_EXCL_LINE
                // LCOV_EXCL_START
                std::cout << "Internal ERROR: unexpected option with option_t::undefined"
                          << std::endl;
                // LCOV_EXCL_STOP
            }
            sep = true;
        }
        // Restructured text does not require any termination
        if (!screen && doxygen) {
            std::cout << " *" << std::endl;
        } else if (screen) {
            std::cout << "End" << std::endl;
        }
    };
};
}; // namespace da_options
#endif<|MERGE_RESOLUTION|>--- conflicted
+++ resolved
@@ -166,17 +166,12 @@
 enum lbound_t { m_inf = 0, greaterthan, greaterequal };
 enum ubound_t { p_inf = 0, lessthan, lessequal };
 enum setby_t { def = 0, user = 1, solver = 2 };
-<<<<<<< HEAD
-const string option_tl[6] = {"?",      "integer", "real (float)", "real (double)",
-                             "string", "boolean"};
-=======
 #ifdef __OPTIMIZE__
 const string option_tl[6] = {"?", "integer", "real", "real", "string", "boolean"};
 #else
 const string option_tl[6] = {"?",      "integer", "real (float)", "real (double)",
                              "string", "boolean"};
 #endif
->>>>>>> 3c76e554
 // clang-format off
 enum option_t { opt_undefined = 0, opt_int = 1, opt_float = 2, opt_double = 3, opt_string = 4, opt_bool = 5 };
 template <typename T> struct get_type    { };
